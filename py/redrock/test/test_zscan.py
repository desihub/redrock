--- conflicted
+++ resolved
@@ -98,7 +98,6 @@
         self.assertLess(zx1['zerr'], 0.002)
         self.assertLess(zx2['zerr'], 0.002)
 
-<<<<<<< HEAD
     def test_calc_deltachi2(self):
         chi2 = np.array([1.0, 2.0, 4.0, 8.0])
         z = np.array([3.0, 3.1, 3.2, 3.3])
@@ -111,8 +110,6 @@
         zwarn = np.array([0, 0, 0, 0])
         self.assertTrue(np.all(dchi2 == np.array([3, 2, 0.0, 0.0])), dchi2)
 
-=======
->>>>>>> 46643002
     def test_parallel_zscan(self):
         z1 = 0.2
         z2 = 0.25
